from abc import ABC, abstractmethod
import hashlib
from typing import Dict, List
from devchat.message import MessageType, Message
from devchat.utils import unix_to_local_datetime


class Prompt(ABC):
    """
    A class to represent a prompt and its corresponding responses from the chat API.

    Attributes:
        _user_name (str): The name of the user.
        _user_email (str): The email address of the user.
        _request (Message): The request message.
        _messages (Dict[MessageType, Message]): The messages indexed by the message type.
        _responses (Dict[int, Message]): The responses indexed by an integer.
        _timestamp (int): The timestamp when the response was created.
        _request_tokens (int): The number of tokens used in the request.
        _response_tokens (int): The number of tokens used in the response.
        _hashes (Dict[int, str]): The hashes of the prompt indexed by the response index.
    """

    def __init__(self, user_name: str, user_email: str):
        self._user_name: str = user_name
        self._user_email: str = user_email
        self._timestamp: int = None
<<<<<<< HEAD

        self._request: Message = None
        self._messages: Dict[MessageType, Message] = {}
=======
        self._request_message: Message = None
>>>>>>> 0e0cee51
        self._responses: Dict[int, Message] = {}

        self._request_tokens: int = None
        self._response_tokens: int = None
        self._hashes: Dict[int, str] = {}

    @property
    def user_name(self) -> str:
        return self._user_name

    @property
    def user_email(self) -> str:
        return self._user_email

    @property
    def timestamp(self) -> int:
        return self._timestamp

    @property
    @abstractmethod
    def messages(self) -> List[dict]:
        pass

    @property
    def responses(self) -> Dict[int, Message]:
        return self._responses

    @property
    def request_tokens(self) -> int:
        return self._request_tokens

    @property
    def response_tokens(self) -> int:
        return self._response_tokens

    @property
    def hashes(self) -> Dict[int, str]:
        return self._hashes

    @abstractmethod
    def append_message(self, message_type: MessageType, content: str):
        """
        Append a message to the prompt.

        Args:
            message_type (MessageType): The type of the message. It cannot be RECORD.
            content (str): The content of the message.
        """

    @abstractmethod
    def set_request(self, content: str):
        """
        Set the request message for the prompt.

        Args:
            content (str): The request content to set.
        """

    @abstractmethod
    def set_response(self, response_str: str):
        """
        Parse the API response string and set the Prompt object's attributes.

        Args:
            response_str (str): The JSON-formatted response string from the chat API.
        """

    @abstractmethod
    def append_response(self, delta_str: str) -> str:
        """
        Append the content of a streaming response to the existing messages.

        Args:
            delta_str (str): The JSON-formatted delta string from the chat API.

        Returns:
            str: The delta content with index 0. None when the response is over.
        """

    def formatted_header(self) -> str:
        """Formatted string header of the prompt."""
        formatted_str = f"User: {self._user_name} <{self._user_email}>\n"

        local_time = unix_to_local_datetime(self._timestamp)
        formatted_str += f"Date: {local_time.strftime('%a %b %d %H:%M:%S %Y %z')}\n\n"

        return formatted_str

    def formatted_response(self, index: int) -> str:
        """Formatted response of the prompt."""
        formatted_str = self.formatted_header()

        response = self._responses.get(index, None)
        if response is None or response.content is None:
            raise ValueError(f"Response {index} is incomplete.")

        formatted_str += response.content.strip() + "\n\n"
        formatted_str += f"prompt {self.hash(index)}"

        return formatted_str

    def hash(self, index: int) -> str:
        """Hash the prompt with the response at the given index."""
        message = self._responses[index]
        message_hash = hashlib.sha1(message.content.encode()).hexdigest()
        return message_hash

    def shortlog(self) -> List[dict]:
        """Generate a shortlog of the prompt."""
        if not self._request_message or not self._responses:
            raise ValueError("Prompt is incomplete.")
        logs = []
        for index, response in self._responses.items():
            shortlog_data = {
                "user": f'{self._user_name} <{self._user_email}>',
                "date": self._timestamp,
                "last_message": self._request_message.content,
                "response": response.content,
                "hash": self.hash(index)
            }
            logs.append(shortlog_data)
        return logs<|MERGE_RESOLUTION|>--- conflicted
+++ resolved
@@ -25,13 +25,9 @@
         self._user_name: str = user_name
         self._user_email: str = user_email
         self._timestamp: int = None
-<<<<<<< HEAD
 
         self._request: Message = None
         self._messages: Dict[MessageType, Message] = {}
-=======
-        self._request_message: Message = None
->>>>>>> 0e0cee51
         self._responses: Dict[int, Message] = {}
 
         self._request_tokens: int = None
